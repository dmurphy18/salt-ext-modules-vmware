--- conflicted
+++ resolved
@@ -9,13 +9,8 @@
 
 log = logging.getLogger(__name__)
 
-<<<<<<< HEAD
-from saltext.vmware.config.schemas.esxi import (
-try:
-=======
 try:
     from saltext.vmware.config.schemas.esxi import (
->>>>>>> 40af1397
         vim,
         vmodl,
         VmomiSupport,
